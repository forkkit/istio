// Copyright 2018 Istio Authors
//
// Licensed under the Apache License, Version 2.0 (the "License");
// you may not use this file except in compliance with the License.
// You may obtain a copy of the License at
//
//     http://www.apache.org/licenses/LICENSE-2.0
//
// Unless required by applicable law or agreed to in writing, software
// distributed under the License is distributed on an "AS IS" BASIS,
// WITHOUT WARRANTIES OR CONDITIONS OF ANY KIND, either express or implied.
// See the License for the specific language governing permissions and
// limitations under the License.

package util

import (
	"fmt"
	"net"
	"strconv"
	"strings"

	multierror "github.com/hashicorp/go-multierror"

	"istio.io/istio/pilot/pkg/model"
)

var (
	ipPrefixes = getLocalIPPrefixes()
)

// GetInboundListeningPorts returns a map of inbound ports for which Envoy has active listeners.
<<<<<<< HEAD
func GetInboundListeningPorts(localHostAddr string, adminPort uint16) (map[uint16]bool, string, error) {
	buf, err := doHTTPGet(fmt.Sprintf("http://%s:%d/listeners", localHostAddr, adminPort))
=======
func GetInboundListeningPorts(adminPort uint16, nodeType model.NodeType) (map[uint16]bool, string, error) {
	buf, err := doHTTPGet(fmt.Sprintf("http://127.0.0.1:%d/listeners", adminPort))
>>>>>>> 790c8682
	if err != nil {
		return nil, "", multierror.Prefix(err, "failed retrieving Envoy listeners:")
	}

	// Clean the input string to remove surrounding brackets
	input := strings.Trim(strings.TrimSpace(buf.String()), "[]")

	// Get the individual listener strings.
	listeners := strings.Split(input, ",")
	ports := make(map[uint16]bool)
	for _, l := range listeners {
		// Remove quotes around the string
		l = strings.Trim(strings.TrimSpace(l), "\"")

		ipAddrParts := strings.Split(l, ":")
		if len(ipAddrParts) < 2 {
			return nil, "", fmt.Errorf("failed parsing Envoy listener: %s", l)
		}
		// Before checking if listener is local, removing port portion of the address
		ipAddr := strings.TrimSuffix(l, ":"+ipAddrParts[len(ipAddrParts)-1])

		switch nodeType {
		// For gateways, we will not listen on a local host, instead on 0.0.0.0
		case model.Router:
			if ipAddr != "0.0.0.0" {
				continue
			}
		default:
			if !isLocalListener(ipAddr) {
				continue
			}
		}

		portStr := ipAddrParts[len(ipAddrParts)-1]
		port, err := strconv.ParseUint(portStr, 10, 16)
		if err != nil {
			return nil, "", multierror.Prefix(err, fmt.Sprintf("failed parsing port for Envoy listener: %s", l))
		}

		ports[uint16(port)] = true
	}

	return ports, input, nil
}

func isLocalListener(l string) bool {
	for _, ipPrefix := range ipPrefixes {
		// In case of IPv6 address, it always comes in "[]", remove them so HasPrefix would work
		if strings.HasPrefix(strings.Trim(l, "[]"), ipPrefix) {
			return true
		}
	}
	return false
}

func getLocalIPPrefixes() []string {
	ifaces, err := net.Interfaces()
	if err != nil {
		panic(err.Error())
	}

	prefixes := make([]string, 0, len(ifaces))

	for _, i := range ifaces {
		addrs, err := i.Addrs()
		if err != nil {
			continue
		}

		for _, addr := range addrs {
			var ip net.IP
			switch v := addr.(type) {
			case *net.IPNet:
				ip = v.IP
			case *net.IPAddr:
				ip = v.IP
			}
			prefixes = append(prefixes, ip.String())
		}
	}
	return prefixes
}<|MERGE_RESOLUTION|>--- conflicted
+++ resolved
@@ -30,13 +30,8 @@
 )
 
 // GetInboundListeningPorts returns a map of inbound ports for which Envoy has active listeners.
-<<<<<<< HEAD
-func GetInboundListeningPorts(localHostAddr string, adminPort uint16) (map[uint16]bool, string, error) {
+func GetInboundListeningPorts(localHostAddr string, adminPort uint16, nodeType model.NodeType) (map[uint16]bool, string, error) {
 	buf, err := doHTTPGet(fmt.Sprintf("http://%s:%d/listeners", localHostAddr, adminPort))
-=======
-func GetInboundListeningPorts(adminPort uint16, nodeType model.NodeType) (map[uint16]bool, string, error) {
-	buf, err := doHTTPGet(fmt.Sprintf("http://127.0.0.1:%d/listeners", adminPort))
->>>>>>> 790c8682
 	if err != nil {
 		return nil, "", multierror.Prefix(err, "failed retrieving Envoy listeners:")
 	}
